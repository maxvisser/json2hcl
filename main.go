package main

import (
<<<<<<< HEAD
	"fmt"
	"io/ioutil"
	"os"

	"github.com/hashicorp/hcl/hcl/printer"
	"github.com/hashicorp/hcl/json/parser"
=======
  "os"
  "io/ioutil"
  "github.com/Acconut/hcl/json/parser"
  "github.com/Acconut/hcl/hcl/printer"
>>>>>>> c5ee149d
)

func main() {
	if err := convert(); err != nil {
		fmt.Fprintln(os.Stderr, err)
		os.Exit(1)
	}
}

func convert() error {
	input, err := ioutil.ReadAll(os.Stdin)
	if err != nil {
		return fmt.Errorf("unable to read from stdin: %s", err)
	}

	ast, err := parser.Parse([]byte(input))
	if err != nil {
		return fmt.Errorf("unable to parse JSON: %s", err)
	}

	err = printer.Fprint(os.Stdout, ast)
	if err != nil {
		return fmt.Errorf("unable to print HCL: %s", err)
	}

	return nil
}<|MERGE_RESOLUTION|>--- conflicted
+++ resolved
@@ -1,19 +1,12 @@
 package main
 
 import (
-<<<<<<< HEAD
 	"fmt"
 	"io/ioutil"
 	"os"
 
-	"github.com/hashicorp/hcl/hcl/printer"
-	"github.com/hashicorp/hcl/json/parser"
-=======
-  "os"
-  "io/ioutil"
-  "github.com/Acconut/hcl/json/parser"
-  "github.com/Acconut/hcl/hcl/printer"
->>>>>>> c5ee149d
+	"github.com/Acconut/hcl/hcl/printer"
+	"github.com/Acconut/hcl/json/parser"
 )
 
 func main() {
